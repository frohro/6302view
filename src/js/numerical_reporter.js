function Numerical_Reporter(unique,title,data_type,color=null,bg_color=null){
    var div_id = "box_"+String(unique);
    var color = color;
    var bg_color = bg_color;
    var title = title;
    var data_type = data_type; //int or float
    var range = [null,null]; //shape is : [low,high]..saturate otherwise
    var value = 0.0;
    var unique = unique; //unique identifying number

    var format = function(value){
<<<<<<< HEAD
        var buffer = new ArrayBuffer(4);
        var f32 = new Float32Array(buffer); 
        var i32 = new Int32Array(buffer); 
        f32[0] = value;
=======
        //console.log(data_type);
>>>>>>> d608239e
        if (data_type==="float"){
            return f32[0];
        } else{
            return i32[0];
        }

    }
    var overall_div = document.getElementById(div_id);
    var holder = document.createElement('div');
    holder.setAttribute("id", div_id+unique+"_holder");
    holder.setAttribute("class", "number_holder");
    var title_disp = document.createElement('div');
    title_disp.setAttribute("id",div_id+unique+"_title");
    title_disp.setAttribute("class","number_title");
    title_disp.innerHTML=title;
    holder.appendChild(title_disp);
    overall_div.appendChild(holder);
    var reported = document.createElement('div');
    reported.setAttribute('class','reported_number');
    reported.setAttribute('style',"color:"+ color+";background-color:"+bg_color+";");
    reported.setAttribute('id',div_id+unique+"_number");
    reported.innerHTML = format(value);
    holder.appendChild(reported);
    this.step = function(value){ 
        if (range[1] != null && value[0][0]> range[1]){
            value[0][0] = range[1];
        }else if (range[0] != null && value[0][0] <range[0]){
            value[0][0]= range[0];
        }
        console.log(value[0][0]);
        reported.innerHTML = format(value[0][0])
    };
};<|MERGE_RESOLUTION|>--- conflicted
+++ resolved
@@ -9,14 +9,11 @@
     var unique = unique; //unique identifying number
 
     var format = function(value){
-<<<<<<< HEAD
         var buffer = new ArrayBuffer(4);
         var f32 = new Float32Array(buffer); 
         var i32 = new Int32Array(buffer); 
         f32[0] = value;
-=======
         //console.log(data_type);
->>>>>>> d608239e
         if (data_type==="float"){
             return f32[0];
         } else{
