--- conflicted
+++ resolved
@@ -31,23 +31,10 @@
 parser = argparse.ArgumentParser()
 parser.formatter_class = argparse.RawTextHelpFormatter
 parser.description = \
-<<<<<<< HEAD
-    "Run local server from Serial port for 6302view."
-parser.add_argument("-w", "--wizard",
-    help="change default preferences")
-parser.add_argument("-d", "--device",
-        default=1,
-        dest ='d', type=int,
-        help="""choose microcontroller:"""+MCU_options)
-=======
     "Broadcast Serial communication over WebSockets for 6302view."
 parser.add_argument("-d", "--device",
     help="specify microcontroller:\n" + DEVICE_LIST)
->>>>>>> a1c2782f
 parser.add_argument("-p", "--port",
-        default=6302,
-    action="store_true",
-       dest='p',type=int, 
     help="specify websocket port")
 parser.add_argument("-v", "--verbose",
     action="store_true",
@@ -57,14 +44,7 @@
     help="change default preferences")
 args = parser.parse_args()
 
-<<<<<<< HEAD
-print(vars(args))
-print(args.verbose)
-print(args.port)
-print(args.device)
-=======
 # config parser
->>>>>>> a1c2782f
 config = configparser.ConfigParser()
 config['PREFS'] = config.get('PREFS', {})
 
@@ -120,14 +100,6 @@
             print("Invalid Input...\n\n")
             time.sleep(0.5)
 
-<<<<<<< HEAD
-print("Starting...")
-time.sleep(0.25) #pause a bit so people feel like it is really starting up
-config['PREFS'] = {}
-
-# Populate ['PREFS']
-=======
->>>>>>> a1c2782f
 if args.wizard:
     print("Welcome to 6302View Configuration.")
     config['PREFS'] = {}
@@ -138,14 +110,6 @@
         config.write(configfile)
 else:
     print("Run with -w flag to set preferences\n")
-<<<<<<< HEAD
-    config['PREFS']['DEV'] =  vars(args)['d'] if args.device else 1
-    config['PREFS']['DEBUG'] = 1 if args.verbose else 0 # verbose
-    config['PREFS']['PORT'] =  vars(args)['p'] if args.port else 6302
-with open('.preferences', 'w') as configfile:
-    config.write(configfile)
-=======
->>>>>>> a1c2782f
 
 # get up-to-date preferences
 config.read('.preferences')
@@ -309,6 +273,4 @@
     print('\nCtrl-C')
 finally:
     server.close()
-    asyncio.get_event_loop.close()
-
-
+    asyncio.get_event_loop.close()